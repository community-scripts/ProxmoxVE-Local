'use client';

import { useState, useEffect } from 'react';
import type { Server } from '../../types/server';
import { Button } from './ui/button';
<<<<<<< HEAD
import { ColorCodedDropdown } from './ColorCodedDropdown';
=======
import { SettingsModal } from './SettingsModal';
>>>>>>> aa9e155b

interface ExecutionModeModalProps {
  isOpen: boolean;
  onClose: () => void;
  onExecute: (mode: 'local' | 'ssh', server?: Server) => void;
  scriptName: string;
}

export function ExecutionModeModal({ isOpen, onClose, onExecute, scriptName }: ExecutionModeModalProps) {
  const [servers, setServers] = useState<Server[]>([]);
  const [loading, setLoading] = useState(false);
  const [error, setError] = useState<string | null>(null);
<<<<<<< HEAD
  const [selectedMode, setSelectedMode] = useState<'local' | 'ssh'>('ssh');
=======
>>>>>>> aa9e155b
  const [selectedServer, setSelectedServer] = useState<Server | null>(null);
  const [hasAutoExecuted, setHasAutoExecuted] = useState(false);
  const [settingsModalOpen, setSettingsModalOpen] = useState(false);

  useEffect(() => {
    if (isOpen) {
      setHasAutoExecuted(false);
      void fetchServers();
    }
  }, [isOpen]);

  // Auto-execute when exactly one server is available
  useEffect(() => {
    if (isOpen && !loading && servers.length === 1 && !hasAutoExecuted) {
      setHasAutoExecuted(true);
      onExecute('ssh', servers[0]);
      onClose();
    }
  }, [isOpen, loading, servers, hasAutoExecuted, onExecute, onClose]);

  // Refresh servers when settings modal closes
  const handleSettingsModalClose = () => {
    setSettingsModalOpen(false);
    // Refetch servers to reflect any changes made in settings
    void fetchServers();
  };

  const fetchServers = async () => {
    setLoading(true);
    setError(null);
    try {
      const response = await fetch('/api/servers');
      if (!response.ok) {
        throw new Error('Failed to fetch servers');
      }
      const data = await response.json();
      setServers(data as Server[]);
    } catch (err) {
      setError(err instanceof Error ? err.message : 'An error occurred');
    } finally {
      setLoading(false);
    }
  };

  const handleExecute = () => {
    if (!selectedServer) {
      setError('Please select a server for SSH execution');
      return;
    }
    
    onExecute('ssh', selectedServer);
    onClose();
  };

<<<<<<< HEAD
  const handleServerSelect = (server: Server | null) => {
    setSelectedServer(server);
  };

  const handleModeChange = (mode: 'local' | 'ssh') => {
    setSelectedMode(mode);
    if (mode === 'local') {
      setSelectedServer(null);
    }
  };

=======
>>>>>>> aa9e155b
  if (!isOpen) return null;

  return (
    <>
      <div className="fixed inset-0 backdrop-blur-sm bg-black/50 flex items-center justify-center z-50 p-4">
        <div className="bg-card rounded-lg shadow-xl max-w-md w-full border border-border">
          {/* Header */}
          <div className="flex items-center justify-between p-6 border-b border-border">
            <h2 className="text-xl font-bold text-foreground">Select Server</h2>
            <Button
              onClick={onClose}
              variant="ghost"
              size="icon"
              className="text-muted-foreground hover:text-foreground"
            >
              <svg className="w-6 h-6" fill="none" stroke="currentColor" viewBox="0 0 24 24">
                <path strokeLinecap="round" strokeLinejoin="round" strokeWidth={2} d="M6 18L18 6M6 6l12 12" />
              </svg>
            </Button>
          </div>

          {/* Content */}
          <div className="p-6">
            <div className="mb-6">
              <h3 className="text-lg font-medium text-foreground mb-2">
                Select server to execute &quot;{scriptName}&quot;
              </h3>
            </div>

            {error && (
              <div className="mb-4 p-3 bg-destructive/10 border border-destructive/20 rounded-md">
                <div className="flex">
                  <div className="flex-shrink-0">
                    <svg className="h-5 w-5 text-destructive" viewBox="0 0 20 20" fill="currentColor">
                      <path fillRule="evenodd" d="M10 18a8 8 0 100-16 8 8 0 000 16zM8.707 7.293a1 1 0 00-1.414 1.414L8.586 10l-1.293 1.293a1 1 0 101.414 1.414L10 11.414l1.293 1.293a1 1 0 001.414-1.414L11.414 10l1.293-1.293a1 1 0 00-1.414-1.414L10 8.586 8.707 7.293z" clipRule="evenodd" />
                    </svg>
                  </div>
                  <div className="ml-3">
                    <p className="text-sm text-destructive">{error}</p>
                  </div>
                </div>
              </div>
            )}

            {/* Server Selection */}
            <div className="mb-6">
              <label htmlFor="server" className="block text-sm font-medium text-foreground mb-2">
                Select Server
              </label>
              {loading ? (
                <div className="text-center py-4">
                  <div className="inline-block animate-spin rounded-full h-6 w-6 border-b-2 border-primary"></div>
                  <p className="mt-2 text-sm text-muted-foreground">Loading servers...</p>
                </div>
              ) : servers.length === 0 ? (
                <div className="text-center py-4 text-muted-foreground">
                  <p className="text-sm">No servers configured</p>
                  <p className="text-xs mt-1">Add servers in Settings to execute scripts</p>
                  <Button
                    onClick={() => setSettingsModalOpen(true)}
                    variant="outline"
                    size="sm"
                    className="mt-3"
                  >
                    Open Server Settings
                  </Button>
                </div>
              ) : (
                <ColorCodedDropdown
                  servers={servers}
                  selectedServer={selectedServer}
                  onServerSelect={handleServerSelect}
                  placeholder="Select a server..."
                />
              )}
            </div>

            {/* Action Buttons */}
            <div className="flex justify-end space-x-3">
              <Button
                onClick={onClose}
                variant="outline"
                size="default"
              >
                Cancel
              </Button>
              <Button
                onClick={handleExecute}
                disabled={!selectedServer}
                variant="default"
                size="default"
                className={!selectedServer ? 'bg-gray-400 cursor-not-allowed' : ''}
              >
                Run on Server
              </Button>
            </div>
          </div>
        </div>
      </div>

      {/* Server Settings Modal */}
      <SettingsModal 
        isOpen={settingsModalOpen} 
        onClose={handleSettingsModalClose} 
      />
    </>
  );
}<|MERGE_RESOLUTION|>--- conflicted
+++ resolved
@@ -3,11 +3,9 @@
 import { useState, useEffect } from 'react';
 import type { Server } from '../../types/server';
 import { Button } from './ui/button';
-<<<<<<< HEAD
+
 import { ColorCodedDropdown } from './ColorCodedDropdown';
-=======
-import { SettingsModal } from './SettingsModal';
->>>>>>> aa9e155b
+
 
 interface ExecutionModeModalProps {
   isOpen: boolean;
@@ -20,10 +18,9 @@
   const [servers, setServers] = useState<Server[]>([]);
   const [loading, setLoading] = useState(false);
   const [error, setError] = useState<string | null>(null);
-<<<<<<< HEAD
+
   const [selectedMode, setSelectedMode] = useState<'local' | 'ssh'>('ssh');
-=======
->>>>>>> aa9e155b
+
   const [selectedServer, setSelectedServer] = useState<Server | null>(null);
   const [hasAutoExecuted, setHasAutoExecuted] = useState(false);
   const [settingsModalOpen, setSettingsModalOpen] = useState(false);
@@ -78,7 +75,7 @@
     onClose();
   };
 
-<<<<<<< HEAD
+
   const handleServerSelect = (server: Server | null) => {
     setSelectedServer(server);
   };
@@ -90,8 +87,7 @@
     }
   };
 
-=======
->>>>>>> aa9e155b
+
   if (!isOpen) return null;
 
   return (
