import Database from 'better-sqlite3';
import { join } from 'path';

class DatabaseService {
  constructor() {
    const dbPath = join(process.cwd(), 'data', 'settings.db');
    this.db = new Database(dbPath);
    this.init();
  }

  init() {
    // Create servers table if it doesn't exist
    this.db.exec(`
      CREATE TABLE IF NOT EXISTS servers (
        id INTEGER PRIMARY KEY AUTOINCREMENT,
        name TEXT NOT NULL UNIQUE,
        ip TEXT NOT NULL,
        user TEXT NOT NULL,
        password TEXT,
        auth_type TEXT DEFAULT 'password' CHECK(auth_type IN ('password', 'key', 'both')),
        ssh_key TEXT,
        ssh_key_passphrase TEXT,
        ssh_port INTEGER DEFAULT 22,
        color TEXT,
        created_at DATETIME DEFAULT CURRENT_TIMESTAMP,
        updated_at DATETIME DEFAULT CURRENT_TIMESTAMP
      )
    `);

    // Migration: Add new columns to existing servers table
    try {
      this.db.exec(`
        ALTER TABLE servers ADD COLUMN auth_type TEXT DEFAULT 'password' CHECK(auth_type IN ('password', 'key', 'both'))
      `);
    } catch (e) {
      // Column already exists, ignore error
    }

    try {
      this.db.exec(`
        ALTER TABLE servers ADD COLUMN ssh_key TEXT
      `);
    } catch (e) {
      // Column already exists, ignore error
    }

    try {
      this.db.exec(`
        ALTER TABLE servers ADD COLUMN ssh_key_passphrase TEXT
      `);
    } catch (e) {
      // Column already exists, ignore error
    }

    try {
      this.db.exec(`
        ALTER TABLE servers ADD COLUMN ssh_port INTEGER DEFAULT 22
      `);
    } catch (e) {
      // Column already exists, ignore error
    }

    try {
      this.db.exec(`
        ALTER TABLE servers ADD COLUMN color TEXT
      `);
    } catch (e) {
      // Column already exists, ignore error
    }

    // Update existing servers to have auth_type='password' if not set
    this.db.exec(`
      UPDATE servers SET auth_type = 'password' WHERE auth_type IS NULL
    `);

    // Update existing servers to have ssh_port=22 if not set
    this.db.exec(`
      UPDATE servers SET ssh_port = 22 WHERE ssh_port IS NULL
    `);

    // Migration: Add web_ui_ip column to existing installed_scripts table
    try {
      this.db.exec(`
        ALTER TABLE installed_scripts ADD COLUMN web_ui_ip TEXT
      `);
    } catch (e) {
      // Column already exists, ignore error
    }

    // Migration: Add web_ui_port column to existing installed_scripts table
    try {
      this.db.exec(`
        ALTER TABLE installed_scripts ADD COLUMN web_ui_port INTEGER
      `);
    } catch (e) {
      // Column already exists, ignore error
    }

    // Create installed_scripts table if it doesn't exist
    this.db.exec(`
      CREATE TABLE IF NOT EXISTS installed_scripts (
        id INTEGER PRIMARY KEY AUTOINCREMENT,
        script_name TEXT NOT NULL,
        script_path TEXT NOT NULL,
        container_id TEXT,
        server_id INTEGER,
        execution_mode TEXT NOT NULL CHECK(execution_mode IN ('local', 'ssh')),
        installation_date DATETIME DEFAULT CURRENT_TIMESTAMP,
        status TEXT NOT NULL CHECK(status IN ('in_progress', 'success', 'failed')),
        output_log TEXT,
<<<<<<< HEAD
        web_ui_ip TEXT,
        web_ui_port INTEGER,
        FOREIGN KEY (server_id) REFERENCES servers(id) ON DELETE SET NULL
=======
        FOREIGN KEY (server_id) REFERENCES servers(id) ON DELETE CASCADE
>>>>>>> 58e1fb3c
      )
    `);

    // Create trigger to update updated_at on row update
    this.db.exec(`
      CREATE TRIGGER IF NOT EXISTS update_servers_timestamp 
      AFTER UPDATE ON servers
      BEGIN
        UPDATE servers SET updated_at = CURRENT_TIMESTAMP WHERE id = NEW.id;
      END
    `);
  }

  // Server CRUD operations
  /**
   * @param {import('../types/server').CreateServerData} serverData
   */
  createServer(serverData) {
    const { name, ip, user, password, auth_type, ssh_key, ssh_key_passphrase, ssh_port, color } = serverData;
    const stmt = this.db.prepare(`
      INSERT INTO servers (name, ip, user, password, auth_type, ssh_key, ssh_key_passphrase, ssh_port, color) 
      VALUES (?, ?, ?, ?, ?, ?, ?, ?, ?)
    `);
    return stmt.run(name, ip, user, password, auth_type || 'password', ssh_key, ssh_key_passphrase, ssh_port || 22, color);
  }

  getAllServers() {
    const stmt = this.db.prepare('SELECT * FROM servers ORDER BY created_at DESC');
    return stmt.all();
  }

  /**
   * @param {number} id
   */
  getServerById(id) {
    const stmt = this.db.prepare('SELECT * FROM servers WHERE id = ?');
    return stmt.get(id);
  }

  /**
   * @param {number} id
   * @param {import('../types/server').CreateServerData} serverData
   */
  updateServer(id, serverData) {
    const { name, ip, user, password, auth_type, ssh_key, ssh_key_passphrase, ssh_port, color } = serverData;
    const stmt = this.db.prepare(`
      UPDATE servers 
      SET name = ?, ip = ?, user = ?, password = ?, auth_type = ?, ssh_key = ?, ssh_key_passphrase = ?, ssh_port = ?, color = ?
      WHERE id = ?
    `);
    return stmt.run(name, ip, user, password, auth_type || 'password', ssh_key, ssh_key_passphrase, ssh_port || 22, color, id);
  }

  /**
   * @param {number} id
   */
  deleteServer(id) {
    const stmt = this.db.prepare('DELETE FROM servers WHERE id = ?');
    return stmt.run(id);
  }

  // Installed Scripts CRUD operations
  /**
   * @param {Object} scriptData
   * @param {string} scriptData.script_name
   * @param {string} scriptData.script_path
   * @param {string} [scriptData.container_id]
   * @param {number} [scriptData.server_id]
   * @param {string} scriptData.execution_mode
   * @param {string} scriptData.status
   * @param {string} [scriptData.output_log]
   * @param {string} [scriptData.web_ui_ip]
   * @param {number} [scriptData.web_ui_port]
   */
  createInstalledScript(scriptData) {
    const { script_name, script_path, container_id, server_id, execution_mode, status, output_log, web_ui_ip, web_ui_port } = scriptData;
    const stmt = this.db.prepare(`
      INSERT INTO installed_scripts (script_name, script_path, container_id, server_id, execution_mode, status, output_log, web_ui_ip, web_ui_port) 
      VALUES (?, ?, ?, ?, ?, ?, ?, ?, ?)
    `);
    return stmt.run(script_name, script_path, container_id || null, server_id || null, execution_mode, status, output_log || null, web_ui_ip || null, web_ui_port || null);
  }

  getAllInstalledScripts() {
    const stmt = this.db.prepare(`
      SELECT 
        inst.*,
        s.name as server_name,
        s.ip as server_ip,
        s.user as server_user,
        s.password as server_password,
        s.auth_type as server_auth_type,
        s.ssh_key as server_ssh_key,
        s.ssh_key_passphrase as server_ssh_key_passphrase,
        s.ssh_port as server_ssh_port,
        s.color as server_color
      FROM installed_scripts inst
      LEFT JOIN servers s ON inst.server_id = s.id
      ORDER BY inst.installation_date DESC
    `);
    return stmt.all();
  }

  /**
   * @param {number} id
   */
  getInstalledScriptById(id) {
    const stmt = this.db.prepare(`
      SELECT 
        inst.*,
        s.name as server_name,
        s.ip as server_ip
      FROM installed_scripts inst
      LEFT JOIN servers s ON inst.server_id = s.id
      WHERE inst.id = ?
    `);
    return stmt.get(id);
  }

  /**
   * @param {number} server_id
   */
  getInstalledScriptsByServer(server_id) {
    const stmt = this.db.prepare(`
      SELECT 
        inst.*,
        s.name as server_name,
        s.ip as server_ip
      FROM installed_scripts inst
      LEFT JOIN servers s ON inst.server_id = s.id
      WHERE inst.server_id = ?
      ORDER BY inst.installation_date DESC
    `);
    return stmt.all(server_id);
  }

  /**
   * @param {number} id
   * @param {Object} updateData
   * @param {string} [updateData.script_name]
   * @param {string} [updateData.container_id]
   * @param {string} [updateData.status]
   * @param {string} [updateData.output_log]
   * @param {string} [updateData.web_ui_ip]
   * @param {number} [updateData.web_ui_port]
   */
  updateInstalledScript(id, updateData) {
    const { script_name, container_id, status, output_log, web_ui_ip, web_ui_port } = updateData;
    const updates = [];
    const values = [];

    if (script_name !== undefined) {
      updates.push('script_name = ?');
      values.push(script_name);
    }
    if (container_id !== undefined) {
      updates.push('container_id = ?');
      values.push(container_id);
    }
    if (status !== undefined) {
      updates.push('status = ?');
      values.push(status);
    }
    if (output_log !== undefined) {
      updates.push('output_log = ?');
      values.push(output_log);
    }
    if (web_ui_ip !== undefined) {
      updates.push('web_ui_ip = ?');
      values.push(web_ui_ip);
    }
    if (web_ui_port !== undefined) {
      updates.push('web_ui_port = ?');
      values.push(web_ui_port);
    }

    if (updates.length === 0) {
      return { changes: 0 };
    }

    values.push(id);
    const stmt = this.db.prepare(`
      UPDATE installed_scripts 
      SET ${updates.join(', ')}
      WHERE id = ?
    `);
    return stmt.run(...values);
  }

  /**
   * @param {number} id
   */
  deleteInstalledScript(id) {
    const stmt = this.db.prepare('DELETE FROM installed_scripts WHERE id = ?');
    return stmt.run(id);
  }

  /**
   * @param {number} server_id
   */
  deleteInstalledScriptsByServer(server_id) {
    const stmt = this.db.prepare('DELETE FROM installed_scripts WHERE server_id = ?');
    return stmt.run(server_id);
  }

  close() {
    this.db.close();
  }
}

// Singleton instance
/** @type {DatabaseService | null} */
let dbInstance = null;

export function getDatabase() {
  if (!dbInstance) {
    dbInstance = new DatabaseService();
  }
  return dbInstance;
}

export default DatabaseService;
<|MERGE_RESOLUTION|>--- conflicted
+++ resolved
@@ -108,13 +108,9 @@
         installation_date DATETIME DEFAULT CURRENT_TIMESTAMP,
         status TEXT NOT NULL CHECK(status IN ('in_progress', 'success', 'failed')),
         output_log TEXT,
-<<<<<<< HEAD
         web_ui_ip TEXT,
         web_ui_port INTEGER,
         FOREIGN KEY (server_id) REFERENCES servers(id) ON DELETE SET NULL
-=======
-        FOREIGN KEY (server_id) REFERENCES servers(id) ON DELETE CASCADE
->>>>>>> 58e1fb3c
       )
     `);
 
