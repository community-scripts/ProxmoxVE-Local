--- conflicted
+++ resolved
@@ -98,7 +98,6 @@
   @@map("lxc_configs")
 }
 
-<<<<<<< HEAD
 model Backup {
   id                Int       @id @default(autoincrement())
   container_id      String
@@ -133,7 +132,8 @@
   @@unique([server_id, storage_name])
   @@index([server_id])
   @@map("pbs_storage_credentials")
-=======
+}
+
 model Repository {
   id          Int      @id @default(autoincrement())
   url         String   @unique
@@ -145,5 +145,4 @@
   updated_at  DateTime @updatedAt
   
   @@map("repositories")
->>>>>>> 81c00f5d
 }